--- conflicted
+++ resolved
@@ -374,19 +374,12 @@
 
 ## Actor Reference
 
-<<<<<<< HEAD
-=======
-dispatch
-query
-stop
->>>>>>> 2b52e3bd
 path
 name
 parent
 
 ## Internal Context
 
-### Stateful & Stateless Actors
 parent
 path
 self
@@ -394,5 +387,5 @@
 children
 sender
 
-### Persistence
 recovering
+​    