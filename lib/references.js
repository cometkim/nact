--- conflicted
+++ resolved
@@ -41,20 +41,6 @@
     privateProperties.set(this, { actor, system: actor.system });
   }
 
-<<<<<<< HEAD
-  isStopped () {
-    return actorOrFallback(this).stopped;
-  }
-
-  children () {
-    return new Map(actorOrFallback(this).childReferences);
-=======
-  _dereference () {
-    const { system } = privateProperties.get(this);
-    privateProperties.set(this, { system });
->>>>>>> 92e265e3
-  }
-
   dispatch (message, sender) {
     return actorOrFallback(this).dispatch(message, sender);
   }
